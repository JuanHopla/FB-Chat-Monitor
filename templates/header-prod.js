--- conflicted
+++ resolved
@@ -1,11 +1,7 @@
 // ==UserScript==
 // @name         FB-Chat-Monitor
 // @namespace    https://github.com/JuanHopla/FB-Chat-Monitor
-<<<<<<< HEAD
-// @version      1.2.0
-=======
 // @version      1.2.1
->>>>>>> e88b7550
 // @description  Monitor and auto-respond to Facebook Marketplace messages with AI assistance
 // @author       JuanHopla
 // @match        https://www.messenger.com/*
